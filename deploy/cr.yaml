apiVersion: psmdb.percona.com/v1alpha1
kind: PerconaServerMongoDB
metadata:
  name: my-cluster-name
spec:
  #platform: openshift
  version: "3.6.8"
  imagePullPolicy: Always
  secrets:
    key: my-cluster-name-mongodb-key
    users: my-cluster-name-mongodb-users
  replsets:
    - name: rs0
      size: 3
      arbiter:
        enabled: false
        size: 1
      expose:
        enabled: false
        exposeType: ClusterIP
      resources:
        limits:
          cpu: "300m"
          memory: "0.5G"
          storage: "3Gi"
        requests:
          cpu: "300m"
          memory: "0.5G"
        #storageClass: aws-gp2
  mongod:
    net:
      port: 27017
      hostPort: 0
    security:
      redactClientLogData: false
    setParameter:
      ttlMonitorSleepSecs: 60
      wiredTigerConcurrentReadTransactions: 128
      wiredTigerConcurrentWriteTransactions: 128
    storage:
      engine: wiredTiger
      inMemory:
        engineConfig:
          inMemorySizeRatio: 0.9
      mmapv1:
        nsSize: 16
        smallfiles: false
      wiredTiger:
        engineConfig:
          cacheSizeRatio: 0.5
          directoryForIndexes: false
          journalCompressor: snappy
        collectionConfig:
          blockCompressor: snappy
        indexConfig:
          prefixCompression: true
    operationProfiling:
      mode: slowOp
      slowOpThresholdMs: 100
      rateLimit: 1
    #auditLog:
    #  destination: file
    #  format: BSON
    #  filter: '{}'
  backup:
<<<<<<< HEAD
    enabled: true
    version: 0.2.0
=======
    enabled: false
    version: 0.2.1
>>>>>>> b248aeb5
    restartOnFailure: true
    s3:
      secret: my-cluster-name-backup-s3
      bucket: S3-BACKUP-BUCKET-NAME-HERE
      region: us-west-2
    coordinator:
      resources:
        limits:
          cpu: "100m"
          memory: "0.2G"
          storage: "1Gi"
        requests:
          cpu: "100m"
          memory: "0.1G"
        #storageClass: aws-gp2
      debug: true
    tasks:
    - name: daily
      enabled: true
      schedule: "0 0 * * *"
      compressionType: gzip
    - name: weekly
      enabled: false
      schedule: "0 0 * * 0"
      compressionType: gzip<|MERGE_RESOLUTION|>--- conflicted
+++ resolved
@@ -63,13 +63,8 @@
     #  format: BSON
     #  filter: '{}'
   backup:
-<<<<<<< HEAD
-    enabled: true
-    version: 0.2.0
-=======
     enabled: false
     version: 0.2.1
->>>>>>> b248aeb5
     restartOnFailure: true
     s3:
       secret: my-cluster-name-backup-s3
