--- conflicted
+++ resolved
@@ -25,15 +25,9 @@
 	MongoDBTimeout               = 3 * time.Second
 )
 
-<<<<<<< HEAD
-// getReplsetDialInfo returns a *mgo.Session configured to connect (with auth) to a Pod MongoDB
-func getReplsetDialInfo(m *v1alpha1.PerconaServerMongoDB, replset *v1alpha1.ReplsetSpec, pods []corev1.Pod, usersSecret *corev1.Secret) *mgo.DialInfo {
-	addrs := make([]string, 0)
-=======
 // GetReplsetAddrs returns a slice of replset host:port addresses
 func GetReplsetAddrs(m *v1alpha1.PerconaServerMongoDB, replset *v1alpha1.ReplsetSpec, pods []corev1.Pod) []string {
 	addrs := []string{}
->>>>>>> 2c60943b
 	for _, pod := range pods {
 		hostname := podk8s.GetMongoHost(pod.Name, m.Name, replset.Name, m.Namespace)
 		addrs = append(addrs, hostname+":"+strconv.Itoa(int(m.Spec.Mongod.Net.Port)))
@@ -92,13 +86,9 @@
 
 		logrus.Infof("Initiating replset %s on running pod: %s", replset.Name, pod.Name)
 
-<<<<<<< HEAD
 		// todo add services support
 
-		return execCommandInContainer(pod, mongodContainerName, []string{
-=======
 		return execCommandInContainer(pod, mongod.MongodContainerName, []string{
->>>>>>> 2c60943b
 			"k8s-mongodb-initiator",
 			"init",
 		})
