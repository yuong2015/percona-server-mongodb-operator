--- conflicted
+++ resolved
@@ -142,10 +142,7 @@
 		svc.Spec.Type = corev1.ServiceTypeLoadBalancer
 		svc.Spec.ExternalTrafficPolicy = "Local"
 		svc.Annotations = map[string]string{"service.beta.kubernetes.io/aws-load-balancer-backend-protocol": "tcp"}
-<<<<<<< HEAD
-
-=======
->>>>>>> 5052cd76
+
 	default:
 		svc.Spec.Type = corev1.ServiceTypeClusterIP
 	}
@@ -187,7 +184,6 @@
 	return s.Host + ":" + strconv.Itoa(s.Port)
 }
 
-<<<<<<< HEAD
 func setExposeDefaults(replset *v1alpha1.ReplsetSpec) {
 	if replset.Expose == nil {
 		replset.Expose = &v1alpha1.Expose{
@@ -197,7 +193,8 @@
 	if replset.Expose.Enabled && replset.Expose.ExposeType == "" {
 		replset.Expose.ExposeType = corev1.ServiceTypeClusterIP
 	}
-=======
+}
+
 func getIngressPoint(svc corev1.Service) string {
 	client := sdk.NewClient()
 	meta := serviceMeta(svc.Namespace, svc.Spec.Selector["statefulset.kubernetes.io/pod-name"])
@@ -223,7 +220,6 @@
 		host = meta.Status.LoadBalancer.Ingress[0].Hostname
 	}
 	return host
->>>>>>> 5052cd76
 }
 
 func getServiceAddr(svc corev1.Service, pod corev1.Pod) ServiceAddr {
