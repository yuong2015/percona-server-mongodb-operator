package stub

import (
	"context"
	"time"

	sdk "github.com/Percona-Lab/percona-server-mongodb-operator/internal/sdk"
	"github.com/Percona-Lab/percona-server-mongodb-operator/internal/util"
	"github.com/Percona-Lab/percona-server-mongodb-operator/pkg/apis/psmdb/v1alpha1"
	"github.com/Percona-Lab/percona-server-mongodb-operator/pkg/stub/backup"

	motPkg "github.com/percona/mongodb-orchestration-tools/pkg"
	podk8s "github.com/percona/mongodb-orchestration-tools/pkg/pod/k8s"
	watchdog "github.com/percona/mongodb-orchestration-tools/watchdog"
	wdConfig "github.com/percona/mongodb-orchestration-tools/watchdog/config"
	wdMetrics "github.com/percona/mongodb-orchestration-tools/watchdog/metrics"

	opSdk "github.com/operator-framework/operator-sdk/pkg/sdk"
	"github.com/prometheus/client_golang/prometheus"
	"github.com/sirupsen/logrus"
	appsv1 "k8s.io/api/apps/v1"
	corev1 "k8s.io/api/core/v1"
	"k8s.io/apimachinery/pkg/api/errors"
)

var ReplsetInitWait = 10 * time.Second

const minPersistentVolumeClaims = 1

// NewHandler return new instance of sdk.Handler interface.
func NewHandler(client sdk.Client) opSdk.Handler {
	return &Handler{
		client:       client,
		startedAt:    time.Now(),
		watchdogQuit: make(chan bool, 1),
	}
}

// Handler implements sdk.Handler interface.
type Handler struct {
	client        sdk.Client
	serverVersion *v1alpha1.ServerVersion
	pods          *podk8s.Pods
	watchdog      *watchdog.Watchdog
	watchdogQuit  chan bool
	startedAt     time.Time
	backups       *backup.Controller
}

// ensureWatchdog ensures the PSMDB watchdog has started. This process controls the replica set and sharding
// state of a PSMDB cluster.
//
// See: https://github.com/percona/mongodb-orchestration-tools/tree/master/watchdog
//
func (h *Handler) ensureWatchdog(psmdb *v1alpha1.PerconaServerMongoDB, usersSecret *corev1.Secret) error {
	// Skip if watchdog is started
	if h.watchdog != nil {
		return nil
	}

	if h.pods == nil {
		h.pods = podk8s.NewPods(psmdb.Name, psmdb.Namespace)
	}

	// Start the watchdog if it has not been started
	metricsCollector := wdMetrics.NewCollector()
	h.watchdog = watchdog.New(&wdConfig.Config{
		ServiceName:    psmdb.Name,
		Username:       string(usersSecret.Data[motPkg.EnvMongoDBClusterAdminUser]),
		Password:       string(usersSecret.Data[motPkg.EnvMongoDBClusterAdminPassword]),
		APIPoll:        5 * time.Second,
		ReplsetPoll:    5 * time.Second,
		ReplsetTimeout: 3 * time.Second,
	}, h.pods, metricsCollector, &h.watchdogQuit)
	go h.watchdog.Run()

	// register prometheus collector
	prometheus.MustRegister(metricsCollector)

	return nil
}

// Handle is the main operator function that is ran for every SDK event
func (h *Handler) Handle(ctx context.Context, event opSdk.Event) error {
	switch o := event.Object.(type) {
	case *v1alpha1.PerconaServerMongoDB:
		psmdb := o

		// apply Spec defaults
		h.addSpecDefaults(psmdb)

		// Ignore the delete event since the garbage collector will clean up all secondary resources for the CR
		// All secondary resources must have the CR set as their OwnerReference for this to be the case
		if event.Deleted {
			logrus.Infof("received deleted event for %s", psmdb.Name)
			if h.watchdog != nil {
				close(h.watchdogQuit)
				h.watchdog = nil
			}
			return nil
		}

		// Get server/platform info if not exists
		if h.serverVersion == nil {
			serverVersion, err := util.GetServerVersion()
			if err != nil {
				logrus.Errorf("error fetching server/platform version info: %v", err)
				return err
			}
			h.serverVersion = serverVersion
			logrus.Infof("detected Kubernetes platform: %s, version: %s", util.GetPlatform(psmdb, h.serverVersion), h.serverVersion.Info)
		}

		// Create the mongodb internal auth key if it doesn't exist
		err := h.client.Create(newMongoKeySecret(o))
		if err != nil {
			if !errors.IsAlreadyExists(err) {
				logrus.Errorf("failed to create psmdb auth key: %v", err)
				return err
			}
		} else {
			logrus.Info("created mongodb auth key secret")
		}

		// Load MongoDB system users/passwords from secret
		usersSecret, err := util.GetSecret(psmdb, h.client, psmdb.Spec.Secrets.Users)
		if err != nil {
			logrus.Errorf("failed to load psmdb user secrets: %v", err)
			return err
		}

<<<<<<< HEAD
		// Start the backup controller if any backup is enabled
		if h.hasBackupsEnabled(psmdb) {
			h.backups = backup.New(h.client, psmdb, h.serverVersion, usersSecret)
			err = h.backups.EnsureCoordinator()
			if err != nil {
				logrus.Errorf("failed to start/update backup coordinator: %v", err)
				return err
			}
=======
		// Ensure the watchdog is started (to contol the MongoDB Replica Set config)
		err = h.ensureWatchdog(psmdb, usersSecret)
		if err != nil {
			return err
>>>>>>> 3d61e674
		}

		// Ensure all replica sets exist. When sharding is supported this
		// loop will create the cluster shards and config server replset
		clusterPods := make([]corev1.Pod, 0)
		clusterSets := make([]appsv1.StatefulSet, 0)
		for i, replset := range psmdb.Spec.Replsets {
			// multiple replica sets is not supported until sharding is
			// added to the operator
			if i > 0 {
				logrus.Errorf("multiple replica sets is not yet supported, skipping replset: %s", replset.Name)
				continue
			}

			// Update the PSMDB status
			podsList, err := h.updateStatus(psmdb, replset, usersSecret)
			if err != nil {
				logrus.Errorf("failed to update psmdb status for replset %s: %v", replset.Name, err)
				return err
			}
			clusterPods = append(clusterPods, podsList.Items...)

			// Ensure replset exists and has correct state, PVCs, etc
			set, err := h.ensureReplset(psmdb, podsList, replset, usersSecret)
			if err != nil {
				if err == ErrNoRunningMongodContainers {
					logrus.Debugf("no running mongod containers for replset %s, skipping replset initiation", replset.Name)
					continue
				}
				logrus.Errorf("failed to ensure replset %s: %v", replset.Name, err)
				return err
			}
			clusterSets = append(clusterSets, *set)
		}

		// Update the pods+statefulsets list that is read by the watchdog
		h.pods.Update(clusterPods, clusterSets)
	}
	return nil
}<|MERGE_RESOLUTION|>--- conflicted
+++ resolved
@@ -129,7 +129,6 @@
 			return err
 		}
 
-<<<<<<< HEAD
 		// Start the backup controller if any backup is enabled
 		if h.hasBackupsEnabled(psmdb) {
 			h.backups = backup.New(h.client, psmdb, h.serverVersion, usersSecret)
@@ -138,12 +137,12 @@
 				logrus.Errorf("failed to start/update backup coordinator: %v", err)
 				return err
 			}
-=======
+		}
+
 		// Ensure the watchdog is started (to contol the MongoDB Replica Set config)
 		err = h.ensureWatchdog(psmdb, usersSecret)
 		if err != nil {
 			return err
->>>>>>> 3d61e674
 		}
 
 		// Ensure all replica sets exist. When sharding is supported this
